# ML and Data Science Portfolio

## Description
<<<<<<< HEAD
A portfolio of machine learning and data science projects using my own ML and Data Science Python package.
This analysis is based on the Kaggle sales prediction challenge using the M5 sales dataset (https://www.kaggle.com/c/m5-forecasting-accuracy). 
=======
A portfolio of machine learning and data science projects using my own ML and Data Science Python package. Each branch investigates a different data science task or application domain. 
>>>>>>> 6bd259c3

## Project Structure

```
portfolio_ML_datascience/
│
├── data/                   # Data used in the project
│   ├── raw/                # Unprocessed, original data files
│   ├── processed/          # Cleaned and pre-processed data
│   └── external/           # Data from external sources
│       └── exampledb/      # Example databases for the project
│           └── california_housing.csv  # California housing example dataset
│
├── scripts/                # Python scripts for analysis and reporting
│   ├── exploratory/        # Scripts for initial data exploration and analysis
│   │   └── analysis_template.py  # Example data analysis script
│   └── report/             # Scripts for generating final reports or presentations
│
├── src/                    # Source code for the project
│   ├── __init__.py
│   ├── data/               # Scripts to download or generate data
│   ├── features/           # Scripts to transform raw data into features for modeling
│   ├── models/             # Scripts and modules defining various machine learning models
│   ├── optimization/       # Hyperparameter optimization scripts for model tuning
│   ├── evaluation/         # Scripts for evaluating models and analyzing their performance
│   └── utils/              # Utility scripts and helper functions
│
├── models/                 # Model files and summaries
│   ├── trained_models/     # Serialized trained model objects
│   └── model_summaries/    # Text files or summaries describing model performance
│
├── outputs/                # Output files (e.g., predictions, figures)
│   ├── figures/            # Generated graphics and plots
│   └── reports/            # Generated analysis reports or summaries
│
├── config/                 # Configuration files, like model parameters and environmental variables
├── docs/                   # Project documentation
├── tests/                  # Automated tests for the project
│   └── __init__.py
│
├── __init__.py	        		        
├── requirements.txt        # List of dependencies for the project
├── setup.py                # Setup script for installing the project package
├── .gitignore	
├── README.md               # Overview and instructions for the project	
└── LICENSE
```

## Installation

### Cloning and customizing the package

1. **Clone the project repository**:
	- Use Git to clone the repository or download it manually from the project's webpage.
	```
	git clone https://github.com/andreagigli/portfolio_ML_datascience.git
	```


### Setting Up the Anaconda Environment

1. **Create a new Anaconda environment**:
    ```
    conda create -n portfolio_ML_datascience_env python=3.10
    ```

2. **Activate the environment**:
    ```
    conda activate portfolio_ML_datascience_env
    ```

3. **Install necessary packages**:
    - To ensure compatibility and manageability, install pip within your Conda environment:
      ```
      conda install pip
      ```
    - Install `pipreqs`, a tool for generating a `requirements.txt` file based on your project's imports:
      ```
      pip install pipreqs
      ```

### Installing the Project Package

1. **Generate the `requirements.txt` file (optional)**:
    - If your project does not already have a `requirements.txt`, or if you want to update it, run `pipreqs`:
      ```
	  cd portfolio_ML_datascience
      pipreqs --force . 
      ```

2. **Install the package**:
    - For a standard installation:
      ```
      pip install .
      ```
    - For an editable installation:
      ```
      pip install -e .
      ```
      The editable installation allows you to modify the code and see the changes without reinstalling the package.
	  

## Usage

Place your data analysis scripts within the scripts/exploratory for initial exploration or scripts/report for final reports. Implement or utilize source code functionalities from the src directory as needed. New datasets should be stored in dedicated directories within data/external. Save trained models in models/trained_models and your analysis outputs, like figures and reports, in their respective directories within outputs. Ensure the models and output folders are named with a unique run identifier, typically a timestamp, to facilitate organization and traceability.


## License

GNU General Public License (GPL).<|MERGE_RESOLUTION|>--- conflicted
+++ resolved
@@ -1,12 +1,7 @@
 # ML and Data Science Portfolio
 
 ## Description
-<<<<<<< HEAD
-A portfolio of machine learning and data science projects using my own ML and Data Science Python package.
-This analysis is based on the Kaggle sales prediction challenge using the M5 sales dataset (https://www.kaggle.com/c/m5-forecasting-accuracy). 
-=======
 A portfolio of machine learning and data science projects using my own ML and Data Science Python package. Each branch investigates a different data science task or application domain. 
->>>>>>> 6bd259c3
 
 ## Project Structure
 
